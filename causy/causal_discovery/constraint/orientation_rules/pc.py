--- conflicted
+++ resolved
@@ -10,13 +10,32 @@
     PipelineStepInterfaceType,
 )
 from causy.models import ComparisonSettings, TestResultAction, TestResult
-from causy.variables import IntegerParameter, BoolParameter
+from causy.variables import IntegerParameter, BoolParameter, StringParameter
 
 
 # theory for all orientation rules with pictures:
 # https://hpi.de/fileadmin/user_upload/fachgebiete/plattner/teaching/CausalInference/2019/Introduction_to_Constraint-Based_Causal_Structure_Learning.pdf
 
 # TODO: refactor ColliderTest -> ColliderRule and move to folder orientation_rules (after checking for duplicates)
+
+
+def filter_unapplied_actions(actions, u, v):
+    """
+    Filter out actions that have not been applied to the graph yet.
+    :param actions: list of actions
+    :param u: node u
+    :param v: node v
+    :return: list of actions that have not been applied to the graph yet
+    """
+    filtered = []
+    for result_set in actions:
+        if result_set is None:
+            continue
+        for result in result_set:
+            if result.u == u and result.v == v:
+                filtered.append(result)
+    return filtered
+
 
 class ColliderTestConflictResolutionStrategies(enum.StrEnum):
     """
@@ -28,6 +47,7 @@
 
     # If a conflict occurs, the edge that was removed last is kept.
     KEEP_LAST = "KEEP_LAST"
+
 
 class ColliderTest(
     PipelineStepInterface[PipelineStepInterfaceType], Generic[PipelineStepInterfaceType]
@@ -38,10 +58,11 @@
     chunk_size_parallel_processing: IntegerParameter = 1
     parallel: BoolParameter = False
 
-<<<<<<< HEAD
-=======
+    conflict_resolution_strategy: StringParameter = (
+        ColliderTestConflictResolutionStrategies.KEEP_FIRST
+    )
+
     needs_unapplied_actions: BoolParameter = True
->>>>>>> e5a8d3f5
 
     def process(
         self,
@@ -61,7 +82,6 @@
         :returns: list of actions that will be executed on graph
         """
         # https://github.com/pgmpy/pgmpy/blob/1fe10598df5430295a8fc5cdca85cf2d9e1c4330/pgmpy/estimators/PC.py#L416
-        conflict_resolution_strategy: str = ColliderTestConflictResolutionStrategies.KEEP_FIRST
 
         x = graph.nodes[nodes[0]]
         y = graph.nodes[nodes[1]]
@@ -81,7 +101,9 @@
 
         # if u and v are not independent given z, safe action: make z a collider
         results = []
-        print(f"x: {x.name}; y: {y.name}, potential_zs: {[graph.nodes[z].name for z in potential_zs]}")
+        print(
+            f"x: {x.name}; y: {y.name}, potential_zs: {[graph.nodes[z].name for z in potential_zs]}"
+        )
         for z in potential_zs:
             z = graph.nodes[z]
 
@@ -92,10 +114,24 @@
             print(f"seperators={[graph.nodes[s].name for s in separators]}")
 
             if z.id not in separators:
-                if graph.only_directed_edge_exists(x, z) or graph.only_directed_edge_exists(y, z):
-                    if ColliderTestConflictResolutionStrategies.KEEP_FIRST is conflict_resolution_strategy:
+                unapplied_actions_x_z = filter_unapplied_actions(
+                    unapplied_actions, x, z
+                )
+                unapplied_actions_y_z = filter_unapplied_actions(
+                    unapplied_actions, y, z
+                )
+                print(f"unapplied_actions_x_z: {unapplied_actions_x_z}")
+                print(f"unapplied_actions_y_z: {unapplied_actions_y_z}")
+                if len(unapplied_actions_y_z) > 0 or len(unapplied_actions_x_z) > 0:
+                    if (
+                        ColliderTestConflictResolutionStrategies.KEEP_FIRST
+                        is self.conflict_resolution_strategy
+                    ):
                         continue
-                    elif ColliderTestConflictResolutionStrategies.KEEP_LAST is conflict_resolution_strategy:
+                    elif (
+                        ColliderTestConflictResolutionStrategies.KEEP_LAST
+                        is self.conflict_resolution_strategy
+                    ):
                         # TODO: remove first action from results lists
                         pass
                 else:
