[tool.poetry]
name = "causy"
version = "0.1.0"
description = "Causal discovery made easy."
authors = ["Sofia Faltenbacher <faltenbacher.sofia@gmail.com>", "Lilith Wittmann <mail@lilithwittmann.de>"]
readme = "README.md"
license = "MIT"
include = ["pyproject.toml", "README.md", "LICENSE", "causy", "causy/static/*", "causy/static/assets/*"]

[tool.poetry.dependencies]
python = ">=3.11,<3.13"
scipy = "^1.11.2"
<<<<<<< HEAD
typer = {extras = ["all"], version = "^0.9.0"}
torch = "^2.1.0"
fastapi = "^0.109.0"
uvicorn = "^0.27.0"
srsly = "^2.4.8"
pydantic-yaml = "^1.2.1"
click = "^8.1.7"
=======
typer = "^0.12.0"
torch = "^2.2.2"
fastapi = "^0.110.0"
uvicorn = "^0.29.0"
>>>>>>> 8086642a


[tool.poetry.group.dev.dependencies]
mypy = "^1.5.1"
pyinstrument = "^4.5.3"
black = "^23.9.1"
numpy = "^1.26.0"
pdoc = "^14.1.0"
pre-commit = "^3.4.0"
coverage = "^7.3.2"


[tool.poetry-version-plugin]
source = "git-tag"


[build-system]
requires = ["poetry-core"]
build-backend = "poetry.core.masonry.api"

[tool.poetry.scripts]
causy = "causy.cli:app"<|MERGE_RESOLUTION|>--- conflicted
+++ resolved
@@ -9,21 +9,14 @@
 
 [tool.poetry.dependencies]
 python = ">=3.11,<3.13"
-scipy = "^1.11.2"
-<<<<<<< HEAD
-typer = {extras = ["all"], version = "^0.9.0"}
+scipy = "^1.13"
+typer = {extras = ["all"], version = "^0.12.3"}
 torch = "^2.1.0"
-fastapi = "^0.109.0"
+fastapi = "^0.110.2"
 uvicorn = "^0.27.0"
 srsly = "^2.4.8"
 pydantic-yaml = "^1.2.1"
 click = "^8.1.7"
-=======
-typer = "^0.12.0"
-torch = "^2.2.2"
-fastapi = "^0.110.0"
-uvicorn = "^0.29.0"
->>>>>>> 8086642a
 
 
 [tool.poetry.group.dev.dependencies]
